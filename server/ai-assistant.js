const express = require('express');
const cors = require('cors');
const { GoogleGenerativeAI } = require('@google/generative-ai');
const { OAuth2Client } = require('google-auth-library');
const { google } = require('googleapis');
const { createClient } = require('@supabase/supabase-js');
require('dotenv').config();

const app = express();
const PORT = process.env.AI_ASSISTANT_PORT || 8001;

// Initialize services
const genAI = new GoogleGenerativeAI(process.env.GEMINI_API_KEY);
const supabase = createClient(
  process.env.VITE_SUPABASE_URL,
  process.env.VITE_SUPABASE_SERVICE_ROLE_KEY
);

// Middleware
app.use(cors({
  origin: 'http://localhost:5173',
  credentials: true
}));
app.use(express.json());

// Complete endpoint mapping for our webapp
const WEBAPP_ENDPOINTS = {
  // Gmail Management
  gmail_status: {
    endpoint: '/api/gmail/status',
    method: 'GET',
    description: 'Check Gmail connection status for user',
    parameters: ['userId'],
    example: 'Check my Gmail status'
  },
  gmail_connect: {
    endpoint: '/api/gmail/auth-url',
    method: 'GET',
    description: 'Get Gmail OAuth URL for connection',
    parameters: ['userId'],
    example: 'Connect my Gmail account'
  },
  gmail_disconnect: {
    endpoint: '/api/gmail/disconnect',
    method: 'POST',
    description: 'Disconnect Gmail account',
    parameters: ['userId'],
    example: 'Disconnect Gmail'
  },
  gmail_unread: {
    endpoint: '/api/gmail/unread',
    method: 'GET',
    description: 'Get unread emails',
    parameters: ['userId', 'maxResults?'],
    example: 'Show my unread emails'
  },
  gmail_search: {
    endpoint: '/api/gmail/search',
    method: 'GET',
    description: 'Search emails by query',
    parameters: ['userId', 'query', 'maxResults?'],
    example: 'Search emails for "project update"'
  },
  gmail_search_sender: {
    endpoint: '/api/gmail/search-by-sender',
    method: 'GET',
    description: 'Search emails by sender',
    parameters: ['userId', 'sender', 'maxResults?'],
    example: 'Show emails from john@company.com'
  },
  gmail_get_email: {
    endpoint: '/api/gmail/email/:id',
    method: 'GET',
    description: 'Get full email content by ID',
    parameters: ['userId', 'emailId'],
    example: 'Show full email content'
  },
  gmail_delete_emails: {
    endpoint: '/api/gmail/delete-emails',
    method: 'POST',
    description: 'Delete multiple emails',
    parameters: ['userId', 'messageIds'],
    example: 'Delete selected emails'
  },
  gmail_summarize: {
    endpoint: '/api/gmail/summarize-emails',
    method: 'POST',
    description: 'AI summarize emails',
    parameters: ['userId', 'messageIds'],
    example: 'Summarize my recent emails'
  },
  gmail_extract_tasks: {
    endpoint: '/api/gmail/extract-tasks-events',
    method: 'POST',
    description: 'Extract tasks and events from emails',
    parameters: ['userId', 'messageIds'],
    example: 'Extract tasks from my emails'
  },

  // Workspace Management
  workspace_channels: {
    endpoint: '/api/workspace/channels',
    method: 'GET',
    description: 'Get user channels',
    parameters: ['userId'],
    example: 'Show my channels'
  },
  workspace_create_channel: {
    endpoint: '/api/workspace/channels',
    method: 'POST',
    description: 'Create new channel',
    parameters: ['name', 'description?', 'type', 'created_by'],
    example: 'Create a channel called "project-alpha"'
  },
  workspace_messages: {
    endpoint: '/api/workspace/messages/:channelId',
    method: 'GET',
    description: 'Get channel messages',
    parameters: ['channelId'],
    example: 'Show messages from general channel'
  },
  workspace_send_message: {
    endpoint: '/api/workspace/messages',
    method: 'POST',
    description: 'Send message to channel',
    parameters: ['channel_id', 'sender_id', 'content', 'type?', 'metadata?'],
    example: 'Send message to team channel'
  },
  workspace_tasks: {
    endpoint: '/api/workspace/tasks',
    method: 'GET',
    description: 'Get user tasks',
    parameters: ['userId'],
    example: 'Show my tasks'
  },
  workspace_create_task: {
    endpoint: '/api/workspace/tasks',
    method: 'POST',
    description: 'Create new task',
    parameters: ['title', 'description?', 'priority?', 'due_date?', 'created_by'],
    example: 'Create task "Review project proposal"'
  },
  workspace_update_task: {
    endpoint: '/api/workspace/tasks/:id',
    method: 'PUT',
    description: 'Update task status or details',
    parameters: ['taskId', 'status?', 'priority?', 'due_date?'],
    example: 'Mark task as completed'
  },
  workspace_assign_task: {
    endpoint: '/api/workspace/task-assignments',
    method: 'POST',
    description: 'Assign task to user',
    parameters: ['task_id', 'user_id'],
    example: 'Assign task to team member'
  },

  // Calendar Management
  calendar_events: {
    endpoint: '/api/calendar/events',
    method: 'GET',
    description: 'Get calendar events',
    parameters: ['userId', 'start_date?', 'end_date?'],
    example: 'Show my calendar events'
  },
  calendar_create_event: {
    endpoint: '/api/calendar/events',
    method: 'POST',
    description: 'Create calendar event',
    parameters: ['title', 'description?', 'start_time', 'end_time', 'user_id', 'task_id?'],
    example: 'Schedule meeting for tomorrow 2pm'
  },
  calendar_update_event: {
    endpoint: '/api/calendar/events/:id',
    method: 'PUT',
    description: 'Update calendar event',
    parameters: ['eventId', 'title?', 'start_time?', 'end_time?'],
    example: 'Reschedule meeting to 3pm'
  },
  calendar_delete_event: {
    endpoint: '/api/calendar/events/:id',
    method: 'DELETE',
    description: 'Delete calendar event',
    parameters: ['eventId'],
    example: 'Cancel tomorrow meeting'
  },

  // Meeting Management
  meeting_create_room: {
    endpoint: '/api/meetings/create-room',
    method: 'POST',
    description: 'Create video meeting room',
    parameters: ['roomName', 'displayName'],
    example: 'Create meeting room for daily standup'
  },
  meeting_join_room: {
    endpoint: '/api/meetings/join-room',
    method: 'POST',
    description: 'Join video meeting room',
    parameters: ['roomName', 'displayName'],
    example: 'Join meeting room "daily-standup"'
  },
  meeting_auto_notes: {
    endpoint: '/api/meetings/auto-notes',
    method: 'POST',
    description: 'Generate meeting notes from text',
    parameters: ['text', 'speaker', 'userId'],
    example: 'Generate notes from meeting transcript'
  },
  meeting_summary: {
    endpoint: '/api/meetings/summary',
    method: 'POST',
    description: 'Generate meeting summary',
    parameters: ['transcript', 'participants', 'duration'],
    example: 'Summarize our team meeting'
  },

  // Game Mode
  game_riddle: {
    endpoint: '/api/create-riddle-conversation',
    method: 'POST',
    description: 'Start riddle game',
    parameters: ['user_id?'],
    example: 'Start riddle game'
  },
  game_twenty_questions_user: {
    endpoint: '/api/create-twenty-questions-user-asks',
    method: 'POST',
    description: 'Start 20 questions (user asks)',
    parameters: ['user_id?'],
    example: 'Play 20 questions where I ask'
  },
  game_twenty_questions_ai: {
    endpoint: '/api/create-twenty-questions-ai-asks',
    method: 'POST',
    description: 'Start 20 questions (AI asks)',
    parameters: ['user_id?'],
    example: 'Play 20 questions where AI asks'
  },
  game_end_conversation: {
    endpoint: '/api/end-conversation',
    method: 'POST',
    description: 'End game conversation',
    parameters: ['user_id'],
    example: 'End current game'
  },

  // Document Generation
  document_generate: {
    endpoint: '/api/documents/generate',
    method: 'POST',
    description: 'Generate document with AI',
    parameters: ['prompt', 'documentType?', 'format?'],
    example: 'Generate project proposal document'
  },
  document_latex_to_pdf: {
    endpoint: '/api/documents/latex-to-pdf',
    method: 'POST',
    description: 'Convert LaTeX to PDF',
    parameters: ['latexContent', 'filename?'],
    example: 'Convert LaTeX document to PDF'
  },

  // Chat Processing
  chat_process_message: {
    endpoint: '/api/chat/process-message',
    method: 'POST',
    description: 'Process message for AI task detection',
    parameters: ['message', 'messageId', 'channelId', 'senderId', 'mentions?', 'userId'],
    example: 'Process chat message for tasks'
  },
  chat_agent_process: {
    endpoint: '/api/chat/agent-process',
    method: 'POST',
    description: 'Process message with AI agent',
    parameters: ['message', 'userId', 'context?'],
    example: 'Process user query with AI'
  },

  // General Query (New)
  general_query: {
    endpoint: 'GENERAL_CHAT',
    method: 'CHAT',
    description: 'General conversation with AI assistant',
    parameters: ['message'],
    example: 'What is the weather like? How do I cook pasta? Explain quantum physics'
  }
};

// Enhanced AI agent processing
app.post('/api/chat/agent-process', async (req, res) => {
  try {
    const { message, userId, context = {} } = req.body;

    if (!message) {
      return res.status(400).json({ success: false, error: 'Message is required' });
    }

    console.log(`Processing message: "${message}" for user: ${userId}`);

    // Create comprehensive prompt with all endpoints
    const endpointsList = Object.entries(WEBAPP_ENDPOINTS)
      .map(([key, config]) => `${key}: ${config.description} (${config.method} ${config.endpoint}) - Parameters: [${config.parameters.join(', ')}] - Example: "${config.example}"`)
      .join('\n');

    const systemPrompt = `You are SimAlly, a powerful AI assistant with access to a comprehensive webapp. 

AVAILABLE ENDPOINTS:
${endpointsList}

INSTRUCTIONS:
1. Analyze the user's message and determine the best response approach
2. If the message requires webapp functionality, respond with JSON in this exact format:
{
  "type": "endpoint_call",
  "endpoint": "endpoint_key_from_list",
  "parameters": {
    "param1": "value1",
    "param2": "value2"
  },
  "response": "Brief explanation of what you're doing"
}

3. If it's a general question/conversation, respond with JSON in this format:
{
  "type": "general_chat",
  "response": "Your helpful response to their question"
}

4. For endpoint calls:
   - Use exact endpoint keys from the list above
   - Extract parameters from the user message intelligently
   - Calculate dates/times when needed (e.g., "tomorrow" = tomorrow's date)
   - Use the provided userId: "${userId}" when needed
   - For optional parameters, only include if mentioned or relevant

5. For general chat:
   - Answer questions about any topic
   - Provide helpful information
   - Be conversational and friendly
   - Don't mention endpoints or technical details

CONTEXT: ${JSON.stringify(context)}

USER MESSAGE: "${message}"

Respond with the appropriate JSON format:`;

    const model = genAI.getGenerativeModel({ model: 'gemini-2.0-flash' });
    const result = await model.generateContent(systemPrompt);
    const aiResponse = result.response.text();

    console.log('AI Response:', aiResponse);

    // Parse AI response
    let parsedResponse;
    try {
      // Clean the response to extract JSON
      const jsonMatch = aiResponse.match(/\{[\s\S]*\}/);
      if (jsonMatch) {
        parsedResponse = JSON.parse(jsonMatch[0]);
      } else {
        throw new Error('No JSON found in response');
      }
    } catch (parseError) {
      console.error('Failed to parse AI response:', parseError);
      // Fallback to general chat
      parsedResponse = {
        type: 'general_chat',
        response: aiResponse
      };
    }

    // Handle the response based on type
    if (parsedResponse.type === 'endpoint_call') {
      const endpointConfig = WEBAPP_ENDPOINTS[parsedResponse.endpoint];
      
      if (!endpointConfig) {
        return res.json({
          success: true,
          agent: {
            intent: 'general_chat',
            response: 'I apologize, but I couldn\'t find the appropriate function for your request. Could you please rephrase it?'
          }
        });
      }

      // Return structured response for endpoint calling
      res.json({
        success: true,
        agent: {
          intent: 'endpoint_call',
          endpoint: parsedResponse.endpoint,
          parameters: parsedResponse.parameters,
          response: parsedResponse.response,
          config: endpointConfig
        }
      });

    } else {
      // General chat response
      res.json({
        success: true,
        agent: {
          intent: 'general_chat',
          response: parsedResponse.response
        }
      });
    }

  } catch (error) {
    console.error('Error in agent processing:', error);
    res.status(500).json({
      success: false,
      error: 'Failed to process message with AI agent'
    });
  }
});

// Endpoint execution helper
app.post('/api/chat/execute-endpoint', async (req, res) => {
  try {
    const { endpoint, parameters, userId } = req.body;
    const config = WEBAPP_ENDPOINTS[endpoint];

    if (!config) {
      return res.status(400).json({ success: false, error: 'Invalid endpoint' });
    }

    let result;

    // Execute the appropriate endpoint based on the endpoint key
    switch (endpoint) {
      case 'gmail_unread':
        result = await executeGmailUnread(parameters.userId || userId, parameters.maxResults);
        break;
      
      case 'gmail_search':
        result = await executeGmailSearch(parameters.userId || userId, parameters.query, parameters.maxResults);
        break;
      
      case 'gmail_search_sender':
        result = await executeGmailSearchSender(parameters.userId || userId, parameters.sender, parameters.maxResults);
        break;
      
      case 'workspace_create_task':
        result = await executeCreateTask(parameters);
        break;
      
      case 'workspace_tasks':
        result = await executeGetTasks(parameters.userId || userId);
        break;
      
      case 'calendar_create_event':
        result = await executeCreateEvent(parameters);
        break;
      
      case 'document_generate':
        result = await executeGenerateDocument(parameters);
        break;
      
      default:
        result = { success: false, error: 'Endpoint not implemented yet' };
    }

    res.json(result);

  } catch (error) {
    console.error('Error executing endpoint:', error);
    res.status(500).json({ success: false, error: 'Failed to execute endpoint' });
  }
});

// Helper functions for endpoint execution
async function executeGmailUnread(userId, maxResults = 20) {
  try {
    const tokens = await getGmailTokens(userId);
    if (!tokens) {
      return { success: false, error: 'Gmail not connected' };
    }

    const oauth2Client = new OAuth2Client(
      process.env.GMAIL_CLIENT_ID,
      process.env.GMAIL_CLIENT_SECRET
    );
    oauth2Client.setCredentials(tokens);

    const gmail = google.gmail({ version: 'v1', auth: oauth2Client });
    
    const response = await gmail.users.messages.list({
      userId: 'me',
      q: 'is:unread',
      maxResults: parseInt(maxResults)
    });

    const messages = response.data.messages || [];
    const emails = [];

    for (const message of messages.slice(0, maxResults)) {
      const emailData = await gmail.users.messages.get({
        userId: 'me',
        id: message.id,
        format: 'metadata',
        metadataHeaders: ['From', 'Subject', 'Date']
      });

      const headers = emailData.data.payload.headers;
      const from = headers.find(h => h.name === 'From')?.value || 'Unknown';
      const subject = headers.find(h => h.name === 'Subject')?.value || '(No Subject)';
      const date = headers.find(h => h.name === 'Date')?.value || '';

      emails.push({
        id: message.id,
        from,
        subject,
        date,
        snippet: emailData.data.snippet || '',
        isUnread: true
      });
    }

    return { success: true, emails, totalCount: emails.length };
  } catch (error) {
    console.error('Error fetching unread emails:', error);
    return { success: false, error: 'Failed to fetch unread emails' };
  }
}

async function executeGmailSearch(userId, query, maxResults = 10) {
  try {
    const tokens = await getGmailTokens(userId);
    if (!tokens) {
      return { success: false, error: 'Gmail not connected' };
    }

    const oauth2Client = new OAuth2Client(
      process.env.GMAIL_CLIENT_ID,
      process.env.GMAIL_CLIENT_SECRET
    );
    oauth2Client.setCredentials(tokens);

    const gmail = google.gmail({ version: 'v1', auth: oauth2Client });
    
    const response = await gmail.users.messages.list({
      userId: 'me',
      q: query,
      maxResults: parseInt(maxResults)
    });

    const messages = response.data.messages || [];
    const emails = [];

    for (const message of messages) {
      const emailData = await gmail.users.messages.get({
        userId: 'me',
        id: message.id,
        format: 'metadata',
        metadataHeaders: ['From', 'Subject', 'Date']
      });

      const headers = emailData.data.payload.headers;
      const from = headers.find(h => h.name === 'From')?.value || 'Unknown';
      const subject = headers.find(h => h.name === 'Subject')?.value || '(No Subject)';
      const date = headers.find(h => h.name === 'Date')?.value || '';

      emails.push({
        id: message.id,
        from,
        subject,
        date,
        snippet: emailData.data.snippet || '',
        isUnread: emailData.data.labelIds?.includes('UNREAD') || false
      });
    }

    return { success: true, emails, query };
  } catch (error) {
    console.error('Error searching emails:', error);
    return { success: false, error: 'Failed to search emails' };
  }
}

async function executeGmailSearchSender(userId, sender, maxResults = 10) {
  const query = `from:${sender}`;
  return executeGmailSearch(userId, query, maxResults);
}

async function executeCreateTask(parameters) {
  try {
    const { title, description, priority = 'medium', due_date, created_by } = parameters;
    
    const { data, error } = await supabase
      .from('tasks')
      .insert({
        title,
        description,
        priority,
        due_date,
        created_by
      })
      .select()
      .single();

    if (error) {
      return { success: false, error: error.message };
    }

    return { success: true, task: data };
  } catch (error) {
    console.error('Error creating task:', error);
    return { success: false, error: 'Failed to create task' };
  }
}

async function executeGetTasks(userId) {
  try {
    const { data, error } = await supabase
      .from('tasks')
      .select(`
        *,
        assignments:task_assignments(
          user_id,
          user:profiles(*)
        )
      `)
      .or(`created_by.eq.${userId},assignments.user_id.eq.${userId}`)
      .order('created_at', { ascending: false });

    if (error) {
      return { success: false, error: error.message };
    }

    return { success: true, tasks: data };
  } catch (error) {
    console.error('Error fetching tasks:', error);
    return { success: false, error: 'Failed to fetch tasks' };
  }
}

async function executeCreateEvent(parameters) {
  try {
    const { title, description, start_time, end_time, user_id, task_id } = parameters;
    
    const { data, error } = await supabase
      .from('calendar_events')
      .insert({
        title,
        description,
        start_time,
        end_time,
        user_id,
        task_id
      })
      .select()
      .single();

    if (error) {
      return { success: false, error: error.message };
    }

    return { success: true, event: data };
  } catch (error) {
    console.error('Error creating event:', error);
    return { success: false, error: 'Failed to create event' };
  }
}

async function executeGenerateDocument(parameters) {
  try {
    const { prompt, documentType = 'general', format = 'html' } = parameters;
    
    const model = genAI.getGenerativeModel({ model: 'gemini-2.0-flash' });
    
    const documentPrompt = `Generate a professional ${documentType} document based on this request: "${prompt}"
    
    Format the response as clean ${format.toUpperCase()} with proper structure, headings, and formatting.
    Make it comprehensive and professional.`;
    
    const result = await model.generateContent(documentPrompt);
    const content = result.response.text();
    
    return {
      success: true,
      document: {
        content,
        type: documentType,
        format,
        generated_at: new Date().toISOString()
      }
    };
  } catch (error) {
    console.error('Error generating document:', error);
    return { success: false, error: 'Failed to generate document' };
  }
}

// Gmail token management functions
async function getGmailTokens(userId) {
  try {
    const { data, error } = await supabase
      .from('gmail_tokens')
      .select('*')
      .eq('user_id', userId)
      .single();

    if (error || !data) {
      console.log(`No Gmail tokens found for user ${userId}`);
      return null;
    }

    // Check if token is expired
    const now = new Date();
    const expiresAt = new Date(data.expires_at);
    
    if (now >= expiresAt) {
      console.log(`Gmail token expired for user ${userId}`);
      // Try to refresh token
      return await refreshGmailToken(userId, data.refresh_token);
    }

    return {
      access_token: data.access_token,
      refresh_token: data.refresh_token,
      token_type: data.token_type,
      expiry_date: expiresAt.getTime()
    };
  } catch (error) {
    console.error('Error getting Gmail tokens:', error);
    return null;
  }
}

async function refreshGmailToken(userId, refreshToken) {
  try {
    const oauth2Client = new OAuth2Client(
      process.env.GMAIL_CLIENT_ID,
      process.env.GMAIL_CLIENT_SECRET
    );

    oauth2Client.setCredentials({
      refresh_token: refreshToken
    });

    const { credentials } = await oauth2Client.refreshAccessToken();
    
    // Store refreshed tokens
    await storeGmailTokens(userId, credentials);
    
    return credentials;
  } catch (error) {
    console.error('Error refreshing Gmail token:', error);
    return null;
  }
}

async function storeGmailTokens(userId, tokens) {
  try {
    const expiresAt = new Date(tokens.expiry_date || Date.now() + 3600000);
    
    const { error } = await supabase
      .from('gmail_tokens')
      .upsert({
        user_id: userId,
        access_token: tokens.access_token,
        refresh_token: tokens.refresh_token,
        token_type: tokens.token_type || 'Bearer',
        expires_at: expiresAt.toISOString(),
        scope: tokens.scope,
        updated_at: new Date().toISOString()
      });

    if (error) {
      console.error('Error storing Gmail tokens:', error);
    } else {
      console.log(`Gmail tokens stored for user ${userId}`);
    }
  } catch (error) {
    console.error('Error storing Gmail tokens:', error);
  }
}

// Keep existing endpoints for backward compatibility
app.get('/api/gmail/status', async (req, res) => {
  try {
    const { userId } = req.query;
    
    if (!userId) {
      return res.status(400).json({ success: false, error: 'User ID is required' });
    }

    console.log(`Gmail status check for user ${userId}: checking...`);
    
    const tokens = await getGmailTokens(userId);
    
    if (!tokens) {
      console.log(`Gmail status check for user ${userId}: disconnected`);
      return res.json({ connected: false });
    }

    // Test the connection
    try {
      const oauth2Client = new OAuth2Client(
        process.env.GMAIL_CLIENT_ID,
        process.env.GMAIL_CLIENT_SECRET
      );
      oauth2Client.setCredentials(tokens);

      const gmail = google.gmail({ version: 'v1', auth: oauth2Client });
      const profile = await gmail.users.getProfile({ userId: 'me' });
      
      console.log(`Gmail status check for user ${userId}: connected`);
      return res.json({ 
        connected: true, 
        email: profile.data.emailAddress,
        unreadCount: profile.data.messagesTotal 
      });
    } catch (error) {
      console.log(`Gmail status check for user ${userId}: connection failed`);
      return res.json({ connected: false });
    }
  } catch (error) {
    console.error('Error checking Gmail status:', error);
    res.status(500).json({ success: false, error: 'Failed to check Gmail status' });
  }
});

<<<<<<< HEAD


// =============================================================================
// HEALTH CHECK & SERVER
// =============================================================================

app.get('/api/health', (req, res) => {
  res.json({
    status: 'healthy',
    services: {
      meetings: 'ready',
      chatbot: 'ready',
      intentDetection: 'ready',
      taskDetection: 'ready',
      agentSystem: 'ready',
      documentGeneration: 'ready',
      gmailIntegration: 'ready',
      supabase: 'ready'
    },
    activeSessions: userSessions.size
  });
});

app.get('/', (req, res) => {
  res.json({
    message: 'SimAlly AI Assistant Backend',
    version: '11.0.0',
    services: [
      'Advanced AI Agent', 
      'Gmail Integration', 
      'Document Generation', 
      'Meeting AI', 
      'Intent Detection', 
      'Task Detection', 
      'Workspace Chat', 
      'Data Analysis'
    ]
  });
});

=======
// Start server
>>>>>>> 79261a5a
app.listen(PORT, () => {
  console.log(`AI Assistant server running on http://localhost:${PORT}`);
});

module.exports = app;<|MERGE_RESOLUTION|>--- conflicted
+++ resolved
@@ -819,12 +819,35 @@
       return res.json({ connected: false });
     }
   } catch (error) {
-    console.error('Error checking Gmail status:', error);
-    res.status(500).json({ success: false, error: 'Failed to check Gmail status' });
+    console.error('Error processing workspace message:', error);
+    res.status(500).json({ success: false, error: error.message });
   }
 });
 
-<<<<<<< HEAD
+// Channel summary
+app.post('/api/workspace/channel-summary', async (req, res) => {
+  try {
+    const { channelId, timeframe } = req.body;
+    const result = await workspaceProcessor.generateChannelSummary(channelId, timeframe);
+    res.json(result);
+  } catch (error) {
+    console.error('Error generating channel summary:', error);
+    res.status(500).json({ success: false, error: error.message });
+  }
+});
+
+// Meeting notes extraction
+app.post('/api/meetings/extract-notes', async (req, res) => {
+  try {
+    const { transcript, participants, duration } = req.body;
+    const result = await workspaceProcessor.extractMeetingNotes(transcript, participants, duration);
+    res.json(result);
+  } catch (error) {
+    console.error('Error extracting meeting notes:', error);
+    res.status(500).json({ success: false, error: error.message });
+  }
+});
+
 
 
 // =============================================================================
@@ -848,26 +871,7 @@
   });
 });
 
-app.get('/', (req, res) => {
-  res.json({
-    message: 'SimAlly AI Assistant Backend',
-    version: '11.0.0',
-    services: [
-      'Advanced AI Agent', 
-      'Gmail Integration', 
-      'Document Generation', 
-      'Meeting AI', 
-      'Intent Detection', 
-      'Task Detection', 
-      'Workspace Chat', 
-      'Data Analysis'
-    ]
-  });
-});
-
-=======
 // Start server
->>>>>>> 79261a5a
 app.listen(PORT, () => {
   console.log(`AI Assistant server running on http://localhost:${PORT}`);
 });
